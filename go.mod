module github.com/nikoksr/proji

go 1.14

require (
	github.com/cavaliercoder/grab v2.0.0+incompatible
	github.com/denisenkom/go-mssqldb v0.0.0-20200620013148-b91950f658ec // indirect
	github.com/fsnotify/fsnotify v1.4.9 // indirect
	github.com/golang/protobuf v1.4.2 // indirect
	github.com/google/go-github/v31 v31.0.0
	github.com/gookit/color v1.2.7
	github.com/hashicorp/go-retryablehttp v0.6.6 // indirect
	github.com/jackc/pgx/v4 v4.8.0 // indirect
	github.com/jedib0t/go-pretty/v6 v6.0.4
	github.com/kr/text v0.2.0 // indirect
	github.com/lib/pq v1.7.0 // indirect
	github.com/mattn/go-sqlite3 v2.0.3+incompatible // indirect
	github.com/mitchellh/mapstructure v1.3.2 // indirect
	github.com/niemeyer/pretty v0.0.0-20200227124842-a10e7caefd8e // indirect
	github.com/otiai10/copy v1.2.0
	github.com/pelletier/go-toml v1.8.0
	github.com/pkg/errors v0.9.1
	github.com/spf13/afero v1.3.2 // indirect
	github.com/spf13/cast v1.3.1 // indirect
	github.com/spf13/cobra v1.0.0
	github.com/spf13/jwalterweatherman v1.1.0 // indirect
	github.com/spf13/pflag v1.0.5
	github.com/spf13/viper v1.7.0
	github.com/stretchr/testify v1.6.1
	github.com/xanzy/go-gitlab v0.33.0
	github.com/yuin/gopher-lua v0.0.0-20200603152657-dc2b0ca8b37e
	golang.org/x/crypto v0.0.0-20200709230013-948cd5f35899
	golang.org/x/net v0.0.0-20200707034311-ab3426394381 // indirect
	golang.org/x/oauth2 v0.0.0-20200107190931-bf48bf16ab8d
	golang.org/x/sync v0.0.0-20200625203802-6e8e738ad208
	golang.org/x/sys v0.0.0-20200720211630-cb9d2d5c5666 // indirect
	golang.org/x/time v0.0.0-20200630173020-3af7569d3a1e // indirect
	google.golang.org/appengine v1.6.6 // indirect
	google.golang.org/protobuf v1.25.0 // indirect
	gopkg.in/check.v1 v1.0.0-20200227125254-8fa46927fb4f // indirect
	gopkg.in/guregu/null.v4 v4.0.0
	gopkg.in/ini.v1 v1.57.0 // indirect
	gopkg.in/yaml.v3 v3.0.0-20200605160147-a5ece683394c // indirect
	gorm.io/driver/mysql v0.3.1
<<<<<<< HEAD
	gorm.io/driver/postgres v0.2.5
=======
	gorm.io/driver/postgres v0.2.6
>>>>>>> 1f9cbf28
	gorm.io/driver/sqlite v1.0.8
	gorm.io/driver/sqlserver v0.2.5
	gorm.io/gorm v0.2.24
)<|MERGE_RESOLUTION|>--- conflicted
+++ resolved
@@ -42,11 +42,7 @@
 	gopkg.in/ini.v1 v1.57.0 // indirect
 	gopkg.in/yaml.v3 v3.0.0-20200605160147-a5ece683394c // indirect
 	gorm.io/driver/mysql v0.3.1
-<<<<<<< HEAD
-	gorm.io/driver/postgres v0.2.5
-=======
 	gorm.io/driver/postgres v0.2.6
->>>>>>> 1f9cbf28
 	gorm.io/driver/sqlite v1.0.8
 	gorm.io/driver/sqlserver v0.2.5
 	gorm.io/gorm v0.2.24
