--- conflicted
+++ resolved
@@ -41,13 +41,8 @@
 	gopkg.in/guregu/null.v4 v4.0.0
 	gopkg.in/ini.v1 v1.57.0 // indirect
 	gopkg.in/yaml.v3 v3.0.0-20200605160147-a5ece683394c // indirect
-<<<<<<< HEAD
-	gorm.io/driver/mysql v0.3.2
-	gorm.io/driver/postgres v0.2.6
-=======
-	gorm.io/driver/mysql v0.3.1
+	gorm.io/driver/mysql v0.3.2	
 	gorm.io/driver/postgres v0.2.9
->>>>>>> 7600a60c
 	gorm.io/driver/sqlite v1.0.8
 	gorm.io/driver/sqlserver v0.2.5
 	gorm.io/gorm v0.2.36
